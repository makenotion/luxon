import Duration from "./duration.js";
import Interval from "./interval.js";
import Settings from "./settings.js";
import Info from "./info.js";
import Formatter from "./impl/formatter.js";
import FixedOffsetZone from "./zones/fixedOffsetZone.js";
import Locale from "./impl/locale.js";
import {
  isUndefined,
  maybeArray,
  isDate,
  isNumber,
  bestBy,
  daysInMonth,
  daysInYear,
  isLeapYear,
  weeksInWeekYear,
  normalizeObject,
  roundTo,
  objToLocalTS,
  padStart,
} from "./impl/util.js";
import { normalizeZone } from "./impl/zoneUtil.js";
import diff from "./impl/diff.js";
import { parseRFC2822Date, parseISODate, parseHTTPDate, parseSQL } from "./impl/regexParser.js";
import {
  parseFromTokens,
  explainFromTokens,
  formatOptsToTokens,
  expandMacroTokens,
} from "./impl/tokenParser.js";
import {
  gregorianToWeek,
  weekToGregorian,
  gregorianToOrdinal,
  ordinalToGregorian,
  hasInvalidGregorianData,
  hasInvalidWeekData,
  hasInvalidOrdinalData,
  hasInvalidTimeData,
  usesLocalWeekValues,
  isoWeekdayToLocal,
} from "./impl/conversions.js";
import * as Formats from "./impl/formats.js";
import {
  InvalidArgumentError,
  ConflictingSpecificationError,
  InvalidUnitError,
  InvalidDateTimeError,
} from "./errors.js";
import Invalid from "./impl/invalid.js";

const INVALID = "Invalid DateTime";
const MAX_DATE = 8.64e15;

function unsupportedZone(zone) {
  return new Invalid("unsupported zone", `the zone "${zone.name}" is not supported`);
}

// we cache week data on the DT object and this intermediates the cache
/**
 * @param {DateTime} dt
 */
function possiblyCachedWeekData(dt) {
  if (dt.weekData === null) {
    dt.weekData = gregorianToWeek(dt.c);
  }
  return dt.weekData;
}

/**
 * @param {DateTime} dt
 */
function possiblyCachedLocalWeekData(dt) {
  if (dt.localWeekData === null) {
    dt.localWeekData = gregorianToWeek(
      dt.c,
      dt.loc.getMinDaysInFirstWeek(),
      dt.loc.getStartOfWeek()
    );
  }
  return dt.localWeekData;
}

// clone really means, "make a new object with these modifications". all "setters" really use this
// to create a new object while only changing some of the properties
function clone(inst, alts) {
  const current = {
    ts: inst.ts,
    zone: inst.zone,
    c: inst.c,
    o: inst.o,
    loc: inst.loc,
    invalid: inst.invalid,
  };
  return new DateTime({ ...current, ...alts, old: current });
}

// find the right offset a given local time. The o input is our guess, which determines which
// offset we'll pick in ambiguous cases (e.g. there are two 3 AMs b/c Fallback DST)
function fixOffset(localTS, o, tz) {
  // Our UTC time is just a guess because our offset is just a guess
  let utcGuess = localTS - o * 60 * 1000;

  // Test whether the zone matches the offset for this ts
  const o2 = tz.offset(utcGuess);

  // If so, offset didn't change and we're done
  if (o === o2) {
    return [utcGuess, o];
  }

  // If not, change the ts by the difference in the offset
  utcGuess -= (o2 - o) * 60 * 1000;

  // If that gives us the local time we want, we're done
  const o3 = tz.offset(utcGuess);
  if (o2 === o3) {
    return [utcGuess, o2];
  }

  // If it's different, we're in a hole time. The offset has changed, but the we don't adjust the time
  return [localTS - Math.min(o2, o3) * 60 * 1000, Math.max(o2, o3)];
}

// convert an epoch timestamp into a calendar object with the given offset
function tsToObj(ts, offset) {
  ts += offset * 60 * 1000;

  const d = new Date(ts);

  return {
    year: d.getUTCFullYear(),
    month: d.getUTCMonth() + 1,
    day: d.getUTCDate(),
    hour: d.getUTCHours(),
    minute: d.getUTCMinutes(),
    second: d.getUTCSeconds(),
    millisecond: d.getUTCMilliseconds(),
  };
}

// convert a calendar object to a epoch timestamp
function objToTS(obj, offset, zone) {
  return fixOffset(objToLocalTS(obj), offset, zone);
}

// create a new DT instance by adding a duration, adjusting for DSTs
function adjustTime(inst, dur) {
  const oPre = inst.o,
    year = inst.c.year + Math.trunc(dur.years),
    month = inst.c.month + Math.trunc(dur.months) + Math.trunc(dur.quarters) * 3,
    c = {
      ...inst.c,
      year,
      month,
      day:
        Math.min(inst.c.day, daysInMonth(year, month)) +
        Math.trunc(dur.days) +
        Math.trunc(dur.weeks) * 7,
    },
    millisToAdd = Duration.fromObject({
      years: dur.years - Math.trunc(dur.years),
      quarters: dur.quarters - Math.trunc(dur.quarters),
      months: dur.months - Math.trunc(dur.months),
      weeks: dur.weeks - Math.trunc(dur.weeks),
      days: dur.days - Math.trunc(dur.days),
      hours: dur.hours,
      minutes: dur.minutes,
      seconds: dur.seconds,
      milliseconds: dur.milliseconds,
    }).as("milliseconds"),
    localTS = objToLocalTS(c);

  let [ts, o] = fixOffset(localTS, oPre, inst.zone);

  if (millisToAdd !== 0) {
    ts += millisToAdd;
    // that could have changed the offset by going over a DST, but we want to keep the ts the same
    o = inst.zone.offset(ts);
  }

  return { ts, o };
}

// helper useful in turning the results of parsing into real dates
// by handling the zone options
function parseDataToDateTime(parsed, parsedZone, opts, format, text, specificOffset) {
  const { setZone, zone } = opts;
  if ((parsed && Object.keys(parsed).length !== 0) || parsedZone) {
    const interpretationZone = parsedZone || zone,
      inst = DateTime.fromObject(parsed, {
        ...opts,
        zone: interpretationZone,
        specificOffset,
      });
    return setZone ? inst : inst.setZone(zone);
  } else {
    return DateTime.invalid(
      new Invalid("unparsable", `the input "${text}" can't be parsed as ${format}`)
    );
  }
}

// if you want to output a technical format (e.g. RFC 2822), this helper
// helps handle the details
function toTechFormat(dt, format, allowZ = true) {
  return dt.isValid
    ? Formatter.create(Locale.create("en-US"), {
        allowZ,
        forceSimple: true,
      }).formatDateTimeFromString(dt, format)
    : null;
}

function toISODate(o, extended) {
  const longFormat = o.c.year > 9999 || o.c.year < 0;
  let c = "";
  if (longFormat && o.c.year >= 0) c += "+";
  c += padStart(o.c.year, longFormat ? 6 : 4);

  if (extended) {
    c += "-";
    c += padStart(o.c.month);
    c += "-";
    c += padStart(o.c.day);
  } else {
    c += padStart(o.c.month);
    c += padStart(o.c.day);
  }
  return c;
}

function toISOTime(
  o,
  extended,
  suppressSeconds,
  suppressMilliseconds,
  includeOffset,
  extendedZone
) {
  let c = padStart(o.c.hour);
  if (extended) {
    c += ":";
    c += padStart(o.c.minute);
    if (o.c.millisecond !== 0 || o.c.second !== 0 || !suppressSeconds) {
      c += ":";
    }
  } else {
    c += padStart(o.c.minute);
  }

  if (o.c.millisecond !== 0 || o.c.second !== 0 || !suppressSeconds) {
    c += padStart(o.c.second);

    if (o.c.millisecond !== 0 || !suppressMilliseconds) {
      c += ".";
      c += padStart(o.c.millisecond, 3);
    }
  }

  if (includeOffset) {
    if (o.isOffsetFixed && o.offset === 0 && !extendedZone) {
      c += "Z";
    } else if (o.o < 0) {
      c += "-";
      c += padStart(Math.trunc(-o.o / 60));
      c += ":";
      c += padStart(Math.trunc(-o.o % 60));
    } else {
      c += "+";
      c += padStart(Math.trunc(o.o / 60));
      c += ":";
      c += padStart(Math.trunc(o.o % 60));
    }
  }

  if (extendedZone) {
    c += "[" + o.zone.ianaName + "]";
  }
  return c;
}

// defaults for unspecified units in the supported calendars
const defaultUnitValues = {
    month: 1,
    day: 1,
    hour: 0,
    minute: 0,
    second: 0,
    millisecond: 0,
  },
  defaultWeekUnitValues = {
    weekNumber: 1,
    weekday: 1,
    hour: 0,
    minute: 0,
    second: 0,
    millisecond: 0,
  },
  defaultOrdinalUnitValues = {
    ordinal: 1,
    hour: 0,
    minute: 0,
    second: 0,
    millisecond: 0,
  };

// Units in the supported calendars, sorted by bigness
const orderedUnits = ["year", "month", "day", "hour", "minute", "second", "millisecond"],
  orderedWeekUnits = [
    "weekYear",
    "weekNumber",
    "weekday",
    "hour",
    "minute",
    "second",
    "millisecond",
  ],
  orderedOrdinalUnits = ["year", "ordinal", "hour", "minute", "second", "millisecond"];

// standardize case and plurality in units
function normalizeUnit(unit) {
  const normalized = {
    year: "year",
    years: "year",
    month: "month",
    months: "month",
    day: "day",
    days: "day",
    hour: "hour",
    hours: "hour",
    minute: "minute",
    minutes: "minute",
    quarter: "quarter",
    quarters: "quarter",
    second: "second",
    seconds: "second",
    millisecond: "millisecond",
    milliseconds: "millisecond",
    weekday: "weekday",
    weekdays: "weekday",
    weeknumber: "weekNumber",
    weeksnumber: "weekNumber",
    weeknumbers: "weekNumber",
    weekyear: "weekYear",
    weekyears: "weekYear",
    ordinal: "ordinal",
  }[unit.toLowerCase()];

  if (!normalized) throw new InvalidUnitError(unit);

  return normalized;
}

function normalizeUnitWithLocalWeeks(unit) {
  switch (unit.toLowerCase()) {
    case "localweekday":
    case "localweekdays":
      return "localWeekday";
    case "localweeknumber":
    case "localweeknumbers":
      return "localWeekNumber";
    case "localweekyear":
    case "localweekyears":
      return "localWeekYear";
    default:
      return normalizeUnit(unit);
  }
}

// cache offsets for zones based on the current timestamp when this function is
// first called. When we are handling a datetime from components like (year,
// month, day, hour) in a time zone, we need a guess about what the timezone
// offset is so that we can convert into a UTC timestamp. One way is to find the
// offset of now in the zone. The actual date may have a different offset (for
// example, if we handle a date in June while we're in December in a zone that
// observes DST), but we can check and adjust that.
//
// When handling many dates, calculating the offset for now every time is
// expensive. It's just a guess, so we can cache the offset to use even if we
// are right on a time change boundary (we'll just correct in the other
// direction). Using a timestamp from first read is a slight optimization for
// handling dates close to the current date, since those dates will usually be
// in the same offset (we could set the timestamp statically, instead). We use a
// single timestamp for all zones to make things a bit more predictable.
//
// This is safe for quickDT (used by local() and utc()) because we don't fill in
// higher-order units from tsNow (as we do in fromObject, this requires that
// offset is calculated from tsNow).
function guessOffsetForZone(zone) {
  if (!DateTime._zoneOffsetGuessCache[zone]) {
    if (DateTime._zoneOffsetTs === undefined) {
      DateTime._zoneOffsetTs = Settings.now();
    }

    DateTime._zoneOffsetGuessCache[zone] = zone.offset(DateTime._zoneOffsetTs);
  }
  return DateTime._zoneOffsetGuessCache[zone];
}

// this is a dumbed down version of fromObject() that runs about 60% faster
// but doesn't do any validation, makes a bunch of assumptions about what units
// are present, and so on.
function quickDT(obj, opts) {
<<<<<<< HEAD
  const zone = normalizeZone(opts.zone, Settings.defaultZone);
  if (!zone.isValid) {
    return DateTime.invalid(unsupportedZone(zone));
  }

  const loc = Locale.fromObject(opts),
    tsNow = Settings.now();
=======
  const zone = normalizeZone(opts.zone, Settings.defaultZone),
    loc = Locale.fromObject(opts);
>>>>>>> c5bd5fd5

  let ts, o;

  // assume we have the higher-order units
  if (!isUndefined(obj.year)) {
    for (const u of orderedUnits) {
      if (isUndefined(obj[u])) {
        obj[u] = defaultUnitValues[u];
      }
    }

    const invalid = hasInvalidGregorianData(obj) || hasInvalidTimeData(obj);
    if (invalid) {
      return DateTime.invalid(invalid);
    }

    const offsetProvis = guessOffsetForZone(zone);
    [ts, o] = objToTS(obj, offsetProvis, zone);
  } else {
    ts = Settings.now();
  }

  return new DateTime({ ts, zone, loc, o });
}

function diffRelative(start, end, opts) {
  const round = isUndefined(opts.round) ? true : opts.round,
    format = (c, unit) => {
      c = roundTo(c, round || opts.calendary ? 0 : 2, true);
      const formatter = end.loc.clone(opts).relFormatter(opts);
      return formatter.format(c, unit);
    },
    differ = (unit) => {
      if (opts.calendary) {
        if (!end.hasSame(start, unit)) {
          return end.startOf(unit).diff(start.startOf(unit), unit).get(unit);
        } else return 0;
      } else {
        return end.diff(start, unit).get(unit);
      }
    };

  if (opts.unit) {
    return format(differ(opts.unit), opts.unit);
  }

  for (const unit of opts.units) {
    const count = differ(unit);
    if (Math.abs(count) >= 1) {
      return format(count, unit);
    }
  }
  return format(start > end ? -0 : 0, opts.units[opts.units.length - 1]);
}

function lastOpts(argList) {
  let opts = {},
    args;
  if (argList.length > 0 && typeof argList[argList.length - 1] === "object") {
    opts = argList[argList.length - 1];
    args = Array.from(argList).slice(0, argList.length - 1);
  } else {
    args = Array.from(argList);
  }
  return [opts, args];
}

/**
 * A DateTime is an immutable data structure representing a specific date and time and accompanying methods. It contains class and instance methods for creating, parsing, interrogating, transforming, and formatting them.
 *
 * A DateTime comprises of:
 * * A timestamp. Each DateTime instance refers to a specific millisecond of the Unix epoch.
 * * A time zone. Each instance is considered in the context of a specific zone (by default the local system's zone).
 * * Configuration properties that effect how output strings are formatted, such as `locale`, `numberingSystem`, and `outputCalendar`.
 *
 * Here is a brief overview of the most commonly used functionality it provides:
 *
 * * **Creation**: To create a DateTime from its components, use one of its factory class methods: {@link DateTime.local}, {@link DateTime.utc}, and (most flexibly) {@link DateTime.fromObject}. To create one from a standard string format, use {@link DateTime.fromISO}, {@link DateTime.fromHTTP}, and {@link DateTime.fromRFC2822}. To create one from a custom string format, use {@link DateTime.fromFormat}. To create one from a native JS date, use {@link DateTime.fromJSDate}.
 * * **Gregorian calendar and time**: To examine the Gregorian properties of a DateTime individually (i.e as opposed to collectively through {@link DateTime#toObject}), use the {@link DateTime#year}, {@link DateTime#month},
 * {@link DateTime#day}, {@link DateTime#hour}, {@link DateTime#minute}, {@link DateTime#second}, {@link DateTime#millisecond} accessors.
 * * **Week calendar**: For ISO week calendar attributes, see the {@link DateTime#weekYear}, {@link DateTime#weekNumber}, and {@link DateTime#weekday} accessors.
 * * **Configuration** See the {@link DateTime#locale} and {@link DateTime#numberingSystem} accessors.
 * * **Transformation**: To transform the DateTime into other DateTimes, use {@link DateTime#set}, {@link DateTime#reconfigure}, {@link DateTime#setZone}, {@link DateTime#setLocale}, {@link DateTime.plus}, {@link DateTime#minus}, {@link DateTime#endOf}, {@link DateTime#startOf}, {@link DateTime#toUTC}, and {@link DateTime#toLocal}.
 * * **Output**: To convert the DateTime to other representations, use the {@link DateTime#toRelative}, {@link DateTime#toRelativeCalendar}, {@link DateTime#toJSON}, {@link DateTime#toISO}, {@link DateTime#toHTTP}, {@link DateTime#toObject}, {@link DateTime#toRFC2822}, {@link DateTime#toString}, {@link DateTime#toLocaleString}, {@link DateTime#toFormat}, {@link DateTime#toMillis} and {@link DateTime#toJSDate}.
 *
 * There's plenty others documented below. In addition, for more information on subtler topics like internationalization, time zones, alternative calendars, validity, and so on, see the external documentation.
 */
export default class DateTime {
  /**
   * @access private
   */
  constructor(config) {
    const zone = config.zone || Settings.defaultZone;

    let invalid =
      config.invalid ||
      (Number.isNaN(config.ts) ? new Invalid("invalid input") : null) ||
      (!zone.isValid ? unsupportedZone(zone) : null);
    /**
     * @access private
     */
    this.ts = isUndefined(config.ts) ? Settings.now() : config.ts;

    let c = null,
      o = null;
    if (!invalid) {
      const unchanged = config.old && config.old.ts === this.ts && config.old.zone.equals(zone);

      if (unchanged) {
        [c, o] = [config.old.c, config.old.o];
      } else {
        // If an offset has been passed and we have not been called from
        // clone(), we can trust it and avoid the offset calculation.
        const ot = isNumber(config.o) && !config.old ? config.o : zone.offset(this.ts);
        c = tsToObj(this.ts, ot);
        invalid = Number.isNaN(c.year) ? new Invalid("invalid input") : null;
        c = invalid ? null : c;
        o = invalid ? null : ot;
      }
    }

    /**
     * @access private
     */
    this._zone = zone;
    /**
     * @access private
     */
    this.loc = config.loc || Locale.create();
    /**
     * @access private
     */
    this.invalid = invalid;
    /**
     * @access private
     */
    this.weekData = null;
    /**
     * @access private
     */
    this.localWeekData = null;
    /**
     * @access private
     */
    this.c = c;
    /**
     * @access private
     */
    this.o = o;
    /**
     * @access private
     */
    this.isLuxonDateTime = true;
  }

  /**
   * Timestamp to use for cached zone offset guesses (exposed for test)
   *
   * @access private
   */
  static _zoneOffsetTs;
  /**
   * Cache for zone offset guesses (exposed for test).
   *
   * This optimizes quickDT via guessOffsetForZone to avoid repeated calls of
   * zone.offset().
   *
   * @access private
   */
  static _zoneOffsetGuessCache = {};

  // CONSTRUCT

  /**
   * Create a DateTime for the current instant, in the system's time zone.
   *
   * Use Settings to override these default values if needed.
   * @example DateTime.now().toISO() //~> now in the ISO format
   * @return {DateTime}
   */
  static now() {
    return new DateTime({});
  }

  /**
   * Create a local DateTime
   * @param {number} [year] - The calendar year. If omitted (as in, call `local()` with no arguments), the current time will be used
   * @param {number} [month=1] - The month, 1-indexed
   * @param {number} [day=1] - The day of the month, 1-indexed
   * @param {number} [hour=0] - The hour of the day, in 24-hour time
   * @param {number} [minute=0] - The minute of the hour, meaning a number between 0 and 59
   * @param {number} [second=0] - The second of the minute, meaning a number between 0 and 59
   * @param {number} [millisecond=0] - The millisecond of the second, meaning a number between 0 and 999
   * @example DateTime.local()                                  //~> now
   * @example DateTime.local({ zone: "America/New_York" })      //~> now, in US east coast time
   * @example DateTime.local(2017)                              //~> 2017-01-01T00:00:00
   * @example DateTime.local(2017, 3)                           //~> 2017-03-01T00:00:00
   * @example DateTime.local(2017, 3, 12, { locale: "fr" })     //~> 2017-03-12T00:00:00, with a French locale
   * @example DateTime.local(2017, 3, 12, 5)                    //~> 2017-03-12T05:00:00
   * @example DateTime.local(2017, 3, 12, 5, { zone: "utc" })   //~> 2017-03-12T05:00:00, in UTC
   * @example DateTime.local(2017, 3, 12, 5, 45)                //~> 2017-03-12T05:45:00
   * @example DateTime.local(2017, 3, 12, 5, 45, 10)            //~> 2017-03-12T05:45:10
   * @example DateTime.local(2017, 3, 12, 5, 45, 10, 765)       //~> 2017-03-12T05:45:10.765
   * @return {DateTime}
   */
  static local() {
    const [opts, args] = lastOpts(arguments),
      [year, month, day, hour, minute, second, millisecond] = args;
    return quickDT({ year, month, day, hour, minute, second, millisecond }, opts);
  }

  /**
   * Create a DateTime in UTC
   * @param {number} [year] - The calendar year. If omitted (as in, call `utc()` with no arguments), the current time will be used
   * @param {number} [month=1] - The month, 1-indexed
   * @param {number} [day=1] - The day of the month
   * @param {number} [hour=0] - The hour of the day, in 24-hour time
   * @param {number} [minute=0] - The minute of the hour, meaning a number between 0 and 59
   * @param {number} [second=0] - The second of the minute, meaning a number between 0 and 59
   * @param {number} [millisecond=0] - The millisecond of the second, meaning a number between 0 and 999
   * @param {Object} options - configuration options for the DateTime
   * @param {string} [options.locale] - a locale to set on the resulting DateTime instance
   * @param {string} [options.outputCalendar] - the output calendar to set on the resulting DateTime instance
   * @param {string} [options.numberingSystem] - the numbering system to set on the resulting DateTime instance
   * @example DateTime.utc()                                              //~> now
   * @example DateTime.utc(2017)                                          //~> 2017-01-01T00:00:00Z
   * @example DateTime.utc(2017, 3)                                       //~> 2017-03-01T00:00:00Z
   * @example DateTime.utc(2017, 3, 12)                                   //~> 2017-03-12T00:00:00Z
   * @example DateTime.utc(2017, 3, 12, 5)                                //~> 2017-03-12T05:00:00Z
   * @example DateTime.utc(2017, 3, 12, 5, 45)                            //~> 2017-03-12T05:45:00Z
   * @example DateTime.utc(2017, 3, 12, 5, 45, { locale: "fr" })          //~> 2017-03-12T05:45:00Z with a French locale
   * @example DateTime.utc(2017, 3, 12, 5, 45, 10)                        //~> 2017-03-12T05:45:10Z
   * @example DateTime.utc(2017, 3, 12, 5, 45, 10, 765, { locale: "fr" }) //~> 2017-03-12T05:45:10.765Z with a French locale
   * @return {DateTime}
   */
  static utc() {
    const [opts, args] = lastOpts(arguments),
      [year, month, day, hour, minute, second, millisecond] = args;

    opts.zone = FixedOffsetZone.utcInstance;
    return quickDT({ year, month, day, hour, minute, second, millisecond }, opts);
  }

  /**
   * Create a DateTime from a JavaScript Date object. Uses the default zone.
   * @param {Date} date - a JavaScript Date object
   * @param {Object} options - configuration options for the DateTime
   * @param {string|Zone} [options.zone='local'] - the zone to place the DateTime into
   * @return {DateTime}
   */
  static fromJSDate(date, options = {}) {
    const ts = isDate(date) ? date.valueOf() : NaN;
    if (Number.isNaN(ts)) {
      return DateTime.invalid("invalid input");
    }

    const zoneToUse = normalizeZone(options.zone, Settings.defaultZone);
    if (!zoneToUse.isValid) {
      return DateTime.invalid(unsupportedZone(zoneToUse));
    }

    return new DateTime({
      ts: ts,
      zone: zoneToUse,
      loc: Locale.fromObject(options),
    });
  }

  /**
   * Create a DateTime from a number of milliseconds since the epoch (meaning since 1 January 1970 00:00:00 UTC). Uses the default zone.
   * @param {number} milliseconds - a number of milliseconds since 1970 UTC
   * @param {Object} options - configuration options for the DateTime
   * @param {string|Zone} [options.zone='local'] - the zone to place the DateTime into
   * @param {string} [options.locale] - a locale to set on the resulting DateTime instance
   * @param {string} options.outputCalendar - the output calendar to set on the resulting DateTime instance
   * @param {string} options.numberingSystem - the numbering system to set on the resulting DateTime instance
   * @return {DateTime}
   */
  static fromMillis(milliseconds, options = {}) {
    if (!isNumber(milliseconds)) {
      throw new InvalidArgumentError(
        `fromMillis requires a numerical input, but received a ${typeof milliseconds} with value ${milliseconds}`
      );
    } else if (milliseconds < -MAX_DATE || milliseconds > MAX_DATE) {
      // this isn't perfect because because we can still end up out of range because of additional shifting, but it's a start
      return DateTime.invalid("Timestamp out of range");
    } else {
      return new DateTime({
        ts: milliseconds,
        zone: normalizeZone(options.zone, Settings.defaultZone),
        loc: Locale.fromObject(options),
      });
    }
  }

  /**
   * Create a DateTime from a number of seconds since the epoch (meaning since 1 January 1970 00:00:00 UTC). Uses the default zone.
   * @param {number} seconds - a number of seconds since 1970 UTC
   * @param {Object} options - configuration options for the DateTime
   * @param {string|Zone} [options.zone='local'] - the zone to place the DateTime into
   * @param {string} [options.locale] - a locale to set on the resulting DateTime instance
   * @param {string} options.outputCalendar - the output calendar to set on the resulting DateTime instance
   * @param {string} options.numberingSystem - the numbering system to set on the resulting DateTime instance
   * @return {DateTime}
   */
  static fromSeconds(seconds, options = {}) {
    if (!isNumber(seconds)) {
      throw new InvalidArgumentError("fromSeconds requires a numerical input");
    } else {
      return new DateTime({
        ts: seconds * 1000,
        zone: normalizeZone(options.zone, Settings.defaultZone),
        loc: Locale.fromObject(options),
      });
    }
  }

  /**
   * Create a DateTime from a JavaScript object with keys like 'year' and 'hour' with reasonable defaults.
   * @param {Object} obj - the object to create the DateTime from
   * @param {number} obj.year - a year, such as 1987
   * @param {number} obj.month - a month, 1-12
   * @param {number} obj.day - a day of the month, 1-31, depending on the month
   * @param {number} obj.ordinal - day of the year, 1-365 or 366
   * @param {number} obj.weekYear - an ISO week year
   * @param {number} obj.weekNumber - an ISO week number, between 1 and 52 or 53, depending on the year
   * @param {number} obj.weekday - an ISO weekday, 1-7, where 1 is Monday and 7 is Sunday
   * @param {number} obj.localWeekYear - a week year, according to the locale
   * @param {number} obj.localWeekNumber - a week number, between 1 and 52 or 53, depending on the year, according to the locale
   * @param {number} obj.localWeekday - a weekday, 1-7, where 1 is the first and 7 is the last day of the week, according to the locale
   * @param {number} obj.hour - hour of the day, 0-23
   * @param {number} obj.minute - minute of the hour, 0-59
   * @param {number} obj.second - second of the minute, 0-59
   * @param {number} obj.millisecond - millisecond of the second, 0-999
   * @param {Object} opts - options for creating this DateTime
   * @param {string|Zone} [opts.zone='local'] - interpret the numbers in the context of a particular zone. Can take any value taken as the first argument to setZone()
   * @param {string} [opts.locale='system\'s locale'] - a locale to set on the resulting DateTime instance
   * @param {string} opts.outputCalendar - the output calendar to set on the resulting DateTime instance
   * @param {string} opts.numberingSystem - the numbering system to set on the resulting DateTime instance
   * @example DateTime.fromObject({ year: 1982, month: 5, day: 25}).toISODate() //=> '1982-05-25'
   * @example DateTime.fromObject({ year: 1982 }).toISODate() //=> '1982-01-01'
   * @example DateTime.fromObject({ hour: 10, minute: 26, second: 6 }) //~> today at 10:26:06
   * @example DateTime.fromObject({ hour: 10, minute: 26, second: 6 }, { zone: 'utc' }),
   * @example DateTime.fromObject({ hour: 10, minute: 26, second: 6 }, { zone: 'local' })
   * @example DateTime.fromObject({ hour: 10, minute: 26, second: 6 }, { zone: 'America/New_York' })
   * @example DateTime.fromObject({ weekYear: 2016, weekNumber: 2, weekday: 3 }).toISODate() //=> '2016-01-13'
   * @example DateTime.fromObject({ localWeekYear: 2022, localWeekNumber: 1, localWeekday: 1 }, { locale: "en-US" }).toISODate() //=> '2021-12-26'
   * @return {DateTime}
   */
  static fromObject(obj, opts = {}) {
    obj = obj || {};
    const zoneToUse = normalizeZone(opts.zone, Settings.defaultZone);
    if (!zoneToUse.isValid) {
      return DateTime.invalid(unsupportedZone(zoneToUse));
    }

    const loc = Locale.fromObject(opts);
    const normalized = normalizeObject(obj, normalizeUnitWithLocalWeeks);
    const { minDaysInFirstWeek, startOfWeek } = usesLocalWeekValues(normalized, loc);

    const tsNow = Settings.now(),
      offsetProvis = !isUndefined(opts.specificOffset)
        ? opts.specificOffset
        : zoneToUse.offset(tsNow),
      containsOrdinal = !isUndefined(normalized.ordinal),
      containsGregorYear = !isUndefined(normalized.year),
      containsGregorMD = !isUndefined(normalized.month) || !isUndefined(normalized.day),
      containsGregor = containsGregorYear || containsGregorMD,
      definiteWeekDef = normalized.weekYear || normalized.weekNumber;

    // cases:
    // just a weekday -> this week's instance of that weekday, no worries
    // (gregorian data or ordinal) + (weekYear or weekNumber) -> error
    // (gregorian month or day) + ordinal -> error
    // otherwise just use weeks or ordinals or gregorian, depending on what's specified

    if ((containsGregor || containsOrdinal) && definiteWeekDef) {
      throw new ConflictingSpecificationError(
        "Can't mix weekYear/weekNumber units with year/month/day or ordinals"
      );
    }

    if (containsGregorMD && containsOrdinal) {
      throw new ConflictingSpecificationError("Can't mix ordinal dates with month/day");
    }

    const useWeekData = definiteWeekDef || (normalized.weekday && !containsGregor);

    // configure ourselves to deal with gregorian dates or week stuff
    let units,
      defaultValues,
      objNow = tsToObj(tsNow, offsetProvis);
    if (useWeekData) {
      units = orderedWeekUnits;
      defaultValues = defaultWeekUnitValues;
      objNow = gregorianToWeek(objNow, minDaysInFirstWeek, startOfWeek);
    } else if (containsOrdinal) {
      units = orderedOrdinalUnits;
      defaultValues = defaultOrdinalUnitValues;
      objNow = gregorianToOrdinal(objNow);
    } else {
      units = orderedUnits;
      defaultValues = defaultUnitValues;
    }

    // set default values for missing stuff
    let foundFirst = false;
    for (const u of units) {
      const v = normalized[u];
      if (!isUndefined(v)) {
        foundFirst = true;
      } else if (foundFirst) {
        normalized[u] = defaultValues[u];
      } else {
        normalized[u] = objNow[u];
      }
    }

    // make sure the values we have are in range
    const higherOrderInvalid = useWeekData
        ? hasInvalidWeekData(normalized, minDaysInFirstWeek, startOfWeek)
        : containsOrdinal
        ? hasInvalidOrdinalData(normalized)
        : hasInvalidGregorianData(normalized),
      invalid = higherOrderInvalid || hasInvalidTimeData(normalized);

    if (invalid) {
      return DateTime.invalid(invalid);
    }

    // compute the actual time
    const gregorian = useWeekData
        ? weekToGregorian(normalized, minDaysInFirstWeek, startOfWeek)
        : containsOrdinal
        ? ordinalToGregorian(normalized)
        : normalized,
      [tsFinal, offsetFinal] = objToTS(gregorian, offsetProvis, zoneToUse),
      inst = new DateTime({
        ts: tsFinal,
        zone: zoneToUse,
        o: offsetFinal,
        loc,
      });

    // gregorian data + weekday serves only to validate
    if (normalized.weekday && containsGregor && obj.weekday !== inst.weekday) {
      return DateTime.invalid(
        "mismatched weekday",
        `you can't specify both a weekday of ${normalized.weekday} and a date of ${inst.toISO()}`
      );
    }

    if (!inst.isValid) {
      return DateTime.invalid(inst.invalid);
    }

    return inst;
  }

  /**
   * Create a DateTime from an ISO 8601 string
   * @param {string} text - the ISO string
   * @param {Object} opts - options to affect the creation
   * @param {string|Zone} [opts.zone='local'] - use this zone if no offset is specified in the input string itself. Will also convert the time to this zone
   * @param {boolean} [opts.setZone=false] - override the zone with a fixed-offset zone specified in the string itself, if it specifies one
   * @param {string} [opts.locale='system's locale'] - a locale to set on the resulting DateTime instance
   * @param {string} [opts.outputCalendar] - the output calendar to set on the resulting DateTime instance
   * @param {string} [opts.numberingSystem] - the numbering system to set on the resulting DateTime instance
   * @example DateTime.fromISO('2016-05-25T09:08:34.123')
   * @example DateTime.fromISO('2016-05-25T09:08:34.123+06:00')
   * @example DateTime.fromISO('2016-05-25T09:08:34.123+06:00', {setZone: true})
   * @example DateTime.fromISO('2016-05-25T09:08:34.123', {zone: 'utc'})
   * @example DateTime.fromISO('2016-W05-4')
   * @return {DateTime}
   */
  static fromISO(text, opts = {}) {
    const [vals, parsedZone] = parseISODate(text);
    return parseDataToDateTime(vals, parsedZone, opts, "ISO 8601", text);
  }

  /**
   * Create a DateTime from an RFC 2822 string
   * @param {string} text - the RFC 2822 string
   * @param {Object} opts - options to affect the creation
   * @param {string|Zone} [opts.zone='local'] - convert the time to this zone. Since the offset is always specified in the string itself, this has no effect on the interpretation of string, merely the zone the resulting DateTime is expressed in.
   * @param {boolean} [opts.setZone=false] - override the zone with a fixed-offset zone specified in the string itself, if it specifies one
   * @param {string} [opts.locale='system's locale'] - a locale to set on the resulting DateTime instance
   * @param {string} opts.outputCalendar - the output calendar to set on the resulting DateTime instance
   * @param {string} opts.numberingSystem - the numbering system to set on the resulting DateTime instance
   * @example DateTime.fromRFC2822('25 Nov 2016 13:23:12 GMT')
   * @example DateTime.fromRFC2822('Fri, 25 Nov 2016 13:23:12 +0600')
   * @example DateTime.fromRFC2822('25 Nov 2016 13:23 Z')
   * @return {DateTime}
   */
  static fromRFC2822(text, opts = {}) {
    const [vals, parsedZone] = parseRFC2822Date(text);
    return parseDataToDateTime(vals, parsedZone, opts, "RFC 2822", text);
  }

  /**
   * Create a DateTime from an HTTP header date
   * @see https://www.w3.org/Protocols/rfc2616/rfc2616-sec3.html#sec3.3.1
   * @param {string} text - the HTTP header date
   * @param {Object} opts - options to affect the creation
   * @param {string|Zone} [opts.zone='local'] - convert the time to this zone. Since HTTP dates are always in UTC, this has no effect on the interpretation of string, merely the zone the resulting DateTime is expressed in.
   * @param {boolean} [opts.setZone=false] - override the zone with the fixed-offset zone specified in the string. For HTTP dates, this is always UTC, so this option is equivalent to setting the `zone` option to 'utc', but this option is included for consistency with similar methods.
   * @param {string} [opts.locale='system's locale'] - a locale to set on the resulting DateTime instance
   * @param {string} opts.outputCalendar - the output calendar to set on the resulting DateTime instance
   * @param {string} opts.numberingSystem - the numbering system to set on the resulting DateTime instance
   * @example DateTime.fromHTTP('Sun, 06 Nov 1994 08:49:37 GMT')
   * @example DateTime.fromHTTP('Sunday, 06-Nov-94 08:49:37 GMT')
   * @example DateTime.fromHTTP('Sun Nov  6 08:49:37 1994')
   * @return {DateTime}
   */
  static fromHTTP(text, opts = {}) {
    const [vals, parsedZone] = parseHTTPDate(text);
    return parseDataToDateTime(vals, parsedZone, opts, "HTTP", opts);
  }

  /**
   * Create a DateTime from an input string and format string.
   * Defaults to en-US if no locale has been specified, regardless of the system's locale. For a table of tokens and their interpretations, see [here](https://moment.github.io/luxon/#/parsing?id=table-of-tokens).
   * @param {string} text - the string to parse
   * @param {string} fmt - the format the string is expected to be in (see the link below for the formats)
   * @param {Object} opts - options to affect the creation
   * @param {string|Zone} [opts.zone='local'] - use this zone if no offset is specified in the input string itself. Will also convert the DateTime to this zone
   * @param {boolean} [opts.setZone=false] - override the zone with a zone specified in the string itself, if it specifies one
   * @param {string} [opts.locale='en-US'] - a locale string to use when parsing. Will also set the DateTime to this locale
   * @param {string} opts.numberingSystem - the numbering system to use when parsing. Will also set the resulting DateTime to this numbering system
   * @param {string} opts.outputCalendar - the output calendar to set on the resulting DateTime instance
   * @return {DateTime}
   */
  static fromFormat(text, fmt, opts = {}) {
    if (isUndefined(text) || isUndefined(fmt)) {
      throw new InvalidArgumentError("fromFormat requires an input string and a format");
    }

    const { locale = null, numberingSystem = null } = opts,
      localeToUse = Locale.fromOpts({
        locale,
        numberingSystem,
        defaultToEN: true,
      }),
      [vals, parsedZone, specificOffset, invalid] = parseFromTokens(localeToUse, text, fmt);
    if (invalid) {
      return DateTime.invalid(invalid);
    } else {
      return parseDataToDateTime(vals, parsedZone, opts, `format ${fmt}`, text, specificOffset);
    }
  }

  /**
   * @deprecated use fromFormat instead
   */
  static fromString(text, fmt, opts = {}) {
    return DateTime.fromFormat(text, fmt, opts);
  }

  /**
   * Create a DateTime from a SQL date, time, or datetime
   * Defaults to en-US if no locale has been specified, regardless of the system's locale
   * @param {string} text - the string to parse
   * @param {Object} opts - options to affect the creation
   * @param {string|Zone} [opts.zone='local'] - use this zone if no offset is specified in the input string itself. Will also convert the DateTime to this zone
   * @param {boolean} [opts.setZone=false] - override the zone with a zone specified in the string itself, if it specifies one
   * @param {string} [opts.locale='en-US'] - a locale string to use when parsing. Will also set the DateTime to this locale
   * @param {string} opts.numberingSystem - the numbering system to use when parsing. Will also set the resulting DateTime to this numbering system
   * @param {string} opts.outputCalendar - the output calendar to set on the resulting DateTime instance
   * @example DateTime.fromSQL('2017-05-15')
   * @example DateTime.fromSQL('2017-05-15 09:12:34')
   * @example DateTime.fromSQL('2017-05-15 09:12:34.342')
   * @example DateTime.fromSQL('2017-05-15 09:12:34.342+06:00')
   * @example DateTime.fromSQL('2017-05-15 09:12:34.342 America/Los_Angeles')
   * @example DateTime.fromSQL('2017-05-15 09:12:34.342 America/Los_Angeles', { setZone: true })
   * @example DateTime.fromSQL('2017-05-15 09:12:34.342', { zone: 'America/Los_Angeles' })
   * @example DateTime.fromSQL('09:12:34.342')
   * @return {DateTime}
   */
  static fromSQL(text, opts = {}) {
    const [vals, parsedZone] = parseSQL(text);
    return parseDataToDateTime(vals, parsedZone, opts, "SQL", text);
  }

  /**
   * Create an invalid DateTime.
   * @param {string} reason - simple string of why this DateTime is invalid. Should not contain parameters or anything else data-dependent.
   * @param {string} [explanation=null] - longer explanation, may include parameters and other useful debugging information
   * @return {DateTime}
   */
  static invalid(reason, explanation = null) {
    if (!reason) {
      throw new InvalidArgumentError("need to specify a reason the DateTime is invalid");
    }

    const invalid = reason instanceof Invalid ? reason : new Invalid(reason, explanation);

    if (Settings.throwOnInvalid) {
      throw new InvalidDateTimeError(invalid);
    } else {
      return new DateTime({ invalid });
    }
  }

  /**
   * Check if an object is an instance of DateTime. Works across context boundaries
   * @param {object} o
   * @return {boolean}
   */
  static isDateTime(o) {
    return (o && o.isLuxonDateTime) || false;
  }

  /**
   * Produce the format string for a set of options
   * @param formatOpts
   * @param localeOpts
   * @returns {string}
   */
  static parseFormatForOpts(formatOpts, localeOpts = {}) {
    const tokenList = formatOptsToTokens(formatOpts, Locale.fromObject(localeOpts));
    return !tokenList ? null : tokenList.map((t) => (t ? t.val : null)).join("");
  }

  /**
   * Produce the the fully expanded format token for the locale
   * Does NOT quote characters, so quoted tokens will not round trip correctly
   * @param fmt
   * @param localeOpts
   * @returns {string}
   */
  static expandFormat(fmt, localeOpts = {}) {
    const expanded = expandMacroTokens(Formatter.parseFormat(fmt), Locale.fromObject(localeOpts));
    return expanded.map((t) => t.val).join("");
  }

  // INFO

  /**
   * Get the value of unit.
   * @param {string} unit - a unit such as 'minute' or 'day'
   * @example DateTime.local(2017, 7, 4).get('month'); //=> 7
   * @example DateTime.local(2017, 7, 4).get('day'); //=> 4
   * @return {number}
   */
  get(unit) {
    return this[unit];
  }

  /**
   * Returns whether the DateTime is valid. Invalid DateTimes occur when:
   * * The DateTime was created from invalid calendar information, such as the 13th month or February 30
   * * The DateTime was created by an operation on another invalid date
   * @type {boolean}
   */
  get isValid() {
    return this.invalid === null;
  }

  /**
   * Returns an error code if this DateTime is invalid, or null if the DateTime is valid
   * @type {string}
   */
  get invalidReason() {
    return this.invalid ? this.invalid.reason : null;
  }

  /**
   * Returns an explanation of why this DateTime became invalid, or null if the DateTime is valid
   * @type {string}
   */
  get invalidExplanation() {
    return this.invalid ? this.invalid.explanation : null;
  }

  /**
   * Get the locale of a DateTime, such 'en-GB'. The locale is used when formatting the DateTime
   *
   * @type {string}
   */
  get locale() {
    return this.isValid ? this.loc.locale : null;
  }

  /**
   * Get the numbering system of a DateTime, such 'beng'. The numbering system is used when formatting the DateTime
   *
   * @type {string}
   */
  get numberingSystem() {
    return this.isValid ? this.loc.numberingSystem : null;
  }

  /**
   * Get the output calendar of a DateTime, such 'islamic'. The output calendar is used when formatting the DateTime
   *
   * @type {string}
   */
  get outputCalendar() {
    return this.isValid ? this.loc.outputCalendar : null;
  }

  /**
   * Get the time zone associated with this DateTime.
   * @type {Zone}
   */
  get zone() {
    return this._zone;
  }

  /**
   * Get the name of the time zone.
   * @type {string}
   */
  get zoneName() {
    return this.isValid ? this.zone.name : null;
  }

  /**
   * Get the year
   * @example DateTime.local(2017, 5, 25).year //=> 2017
   * @type {number}
   */
  get year() {
    return this.isValid ? this.c.year : NaN;
  }

  /**
   * Get the quarter
   * @example DateTime.local(2017, 5, 25).quarter //=> 2
   * @type {number}
   */
  get quarter() {
    return this.isValid ? Math.ceil(this.c.month / 3) : NaN;
  }

  /**
   * Get the month (1-12).
   * @example DateTime.local(2017, 5, 25).month //=> 5
   * @type {number}
   */
  get month() {
    return this.isValid ? this.c.month : NaN;
  }

  /**
   * Get the day of the month (1-30ish).
   * @example DateTime.local(2017, 5, 25).day //=> 25
   * @type {number}
   */
  get day() {
    return this.isValid ? this.c.day : NaN;
  }

  /**
   * Get the hour of the day (0-23).
   * @example DateTime.local(2017, 5, 25, 9).hour //=> 9
   * @type {number}
   */
  get hour() {
    return this.isValid ? this.c.hour : NaN;
  }

  /**
   * Get the minute of the hour (0-59).
   * @example DateTime.local(2017, 5, 25, 9, 30).minute //=> 30
   * @type {number}
   */
  get minute() {
    return this.isValid ? this.c.minute : NaN;
  }

  /**
   * Get the second of the minute (0-59).
   * @example DateTime.local(2017, 5, 25, 9, 30, 52).second //=> 52
   * @type {number}
   */
  get second() {
    return this.isValid ? this.c.second : NaN;
  }

  /**
   * Get the millisecond of the second (0-999).
   * @example DateTime.local(2017, 5, 25, 9, 30, 52, 654).millisecond //=> 654
   * @type {number}
   */
  get millisecond() {
    return this.isValid ? this.c.millisecond : NaN;
  }

  /**
   * Get the week year
   * @see https://en.wikipedia.org/wiki/ISO_week_date
   * @example DateTime.local(2014, 12, 31).weekYear //=> 2015
   * @type {number}
   */
  get weekYear() {
    return this.isValid ? possiblyCachedWeekData(this).weekYear : NaN;
  }

  /**
   * Get the week number of the week year (1-52ish).
   * @see https://en.wikipedia.org/wiki/ISO_week_date
   * @example DateTime.local(2017, 5, 25).weekNumber //=> 21
   * @type {number}
   */
  get weekNumber() {
    return this.isValid ? possiblyCachedWeekData(this).weekNumber : NaN;
  }

  /**
   * Get the day of the week.
   * 1 is Monday and 7 is Sunday
   * @see https://en.wikipedia.org/wiki/ISO_week_date
   * @example DateTime.local(2014, 11, 31).weekday //=> 4
   * @type {number}
   */
  get weekday() {
    return this.isValid ? possiblyCachedWeekData(this).weekday : NaN;
  }

  /**
   * Returns true if this date is on a weekend according to the locale, false otherwise
   * @returns {boolean}
   */
  get isWeekend() {
    return this.isValid && this.loc.getWeekendDays().includes(this.weekday);
  }

  /**
   * Get the day of the week according to the locale.
   * 1 is the first day of the week and 7 is the last day of the week.
   * If the locale assigns Sunday as the first day of the week, then a date which is a Sunday will return 1,
   * @returns {number}
   */
  get localWeekday() {
    return this.isValid ? possiblyCachedLocalWeekData(this).weekday : NaN;
  }

  /**
   * Get the week number of the week year according to the locale. Different locales assign week numbers differently,
   * because the week can start on different days of the week (see localWeekday) and because a different number of days
   * is required for a week to count as the first week of a year.
   * @returns {number}
   */
  get localWeekNumber() {
    return this.isValid ? possiblyCachedLocalWeekData(this).weekNumber : NaN;
  }

  /**
   * Get the week year according to the locale. Different locales assign week numbers (and therefor week years)
   * differently, see localWeekNumber.
   * @returns {number}
   */
  get localWeekYear() {
    return this.isValid ? possiblyCachedLocalWeekData(this).weekYear : NaN;
  }

  /**
   * Get the ordinal (meaning the day of the year)
   * @example DateTime.local(2017, 5, 25).ordinal //=> 145
   * @type {number|DateTime}
   */
  get ordinal() {
    return this.isValid ? gregorianToOrdinal(this.c).ordinal : NaN;
  }

  /**
   * Get the human readable short month name, such as 'Oct'.
   * Defaults to the system's locale if no locale has been specified
   * @example DateTime.local(2017, 10, 30).monthShort //=> Oct
   * @type {string}
   */
  get monthShort() {
    return this.isValid ? Info.months("short", { locObj: this.loc })[this.month - 1] : null;
  }

  /**
   * Get the human readable long month name, such as 'October'.
   * Defaults to the system's locale if no locale has been specified
   * @example DateTime.local(2017, 10, 30).monthLong //=> October
   * @type {string}
   */
  get monthLong() {
    return this.isValid ? Info.months("long", { locObj: this.loc })[this.month - 1] : null;
  }

  /**
   * Get the human readable short weekday, such as 'Mon'.
   * Defaults to the system's locale if no locale has been specified
   * @example DateTime.local(2017, 10, 30).weekdayShort //=> Mon
   * @type {string}
   */
  get weekdayShort() {
    return this.isValid ? Info.weekdays("short", { locObj: this.loc })[this.weekday - 1] : null;
  }

  /**
   * Get the human readable long weekday, such as 'Monday'.
   * Defaults to the system's locale if no locale has been specified
   * @example DateTime.local(2017, 10, 30).weekdayLong //=> Monday
   * @type {string}
   */
  get weekdayLong() {
    return this.isValid ? Info.weekdays("long", { locObj: this.loc })[this.weekday - 1] : null;
  }

  /**
   * Get the UTC offset of this DateTime in minutes
   * @example DateTime.now().offset //=> -240
   * @example DateTime.utc().offset //=> 0
   * @type {number}
   */
  get offset() {
    return this.isValid ? +this.o : NaN;
  }

  /**
   * Get the short human name for the zone's current offset, for example "EST" or "EDT".
   * Defaults to the system's locale if no locale has been specified
   * @type {string}
   */
  get offsetNameShort() {
    if (this.isValid) {
      return this.zone.offsetName(this.ts, {
        format: "short",
        locale: this.locale,
      });
    } else {
      return null;
    }
  }

  /**
   * Get the long human name for the zone's current offset, for example "Eastern Standard Time" or "Eastern Daylight Time".
   * Defaults to the system's locale if no locale has been specified
   * @type {string}
   */
  get offsetNameLong() {
    if (this.isValid) {
      return this.zone.offsetName(this.ts, {
        format: "long",
        locale: this.locale,
      });
    } else {
      return null;
    }
  }

  /**
   * Get whether this zone's offset ever changes, as in a DST.
   * @type {boolean}
   */
  get isOffsetFixed() {
    return this.isValid ? this.zone.isUniversal : null;
  }

  /**
   * Get whether the DateTime is in a DST.
   * @type {boolean}
   */
  get isInDST() {
    if (this.isOffsetFixed) {
      return false;
    } else {
      return (
        this.offset > this.set({ month: 1, day: 1 }).offset ||
        this.offset > this.set({ month: 5 }).offset
      );
    }
  }

  /**
   * Get those DateTimes which have the same local time as this DateTime, but a different offset from UTC
   * in this DateTime's zone. During DST changes local time can be ambiguous, for example
   * `2023-10-29T02:30:00` in `Europe/Berlin` can have offset `+01:00` or `+02:00`.
   * This method will return both possible DateTimes if this DateTime's local time is ambiguous.
   * @returns {DateTime[]}
   */
  getPossibleOffsets() {
    if (!this.isValid || this.isOffsetFixed) {
      return [this];
    }
    const dayMs = 86400000;
    const minuteMs = 60000;
    const localTS = objToLocalTS(this.c);
    const oEarlier = this.zone.offset(localTS - dayMs);
    const oLater = this.zone.offset(localTS + dayMs);

    const o1 = this.zone.offset(localTS - oEarlier * minuteMs);
    const o2 = this.zone.offset(localTS - oLater * minuteMs);
    if (o1 === o2) {
      return [this];
    }
    const ts1 = localTS - o1 * minuteMs;
    const ts2 = localTS - o2 * minuteMs;
    const c1 = tsToObj(ts1, o1);
    const c2 = tsToObj(ts2, o2);
    if (
      c1.hour === c2.hour &&
      c1.minute === c2.minute &&
      c1.second === c2.second &&
      c1.millisecond === c2.millisecond
    ) {
      return [clone(this, { ts: ts1 }), clone(this, { ts: ts2 })];
    }
    return [this];
  }

  /**
   * Returns true if this DateTime is in a leap year, false otherwise
   * @example DateTime.local(2016).isInLeapYear //=> true
   * @example DateTime.local(2013).isInLeapYear //=> false
   * @type {boolean}
   */
  get isInLeapYear() {
    return isLeapYear(this.year);
  }

  /**
   * Returns the number of days in this DateTime's month
   * @example DateTime.local(2016, 2).daysInMonth //=> 29
   * @example DateTime.local(2016, 3).daysInMonth //=> 31
   * @type {number}
   */
  get daysInMonth() {
    return daysInMonth(this.year, this.month);
  }

  /**
   * Returns the number of days in this DateTime's year
   * @example DateTime.local(2016).daysInYear //=> 366
   * @example DateTime.local(2013).daysInYear //=> 365
   * @type {number}
   */
  get daysInYear() {
    return this.isValid ? daysInYear(this.year) : NaN;
  }

  /**
   * Returns the number of weeks in this DateTime's year
   * @see https://en.wikipedia.org/wiki/ISO_week_date
   * @example DateTime.local(2004).weeksInWeekYear //=> 53
   * @example DateTime.local(2013).weeksInWeekYear //=> 52
   * @type {number}
   */
  get weeksInWeekYear() {
    return this.isValid ? weeksInWeekYear(this.weekYear) : NaN;
  }

  /**
   * Returns the number of weeks in this DateTime's local week year
   * @example DateTime.local(2020, 6, {locale: 'en-US'}).weeksInLocalWeekYear //=> 52
   * @example DateTime.local(2020, 6, {locale: 'de-DE'}).weeksInLocalWeekYear //=> 53
   * @type {number}
   */
  get weeksInLocalWeekYear() {
    return this.isValid
      ? weeksInWeekYear(
          this.localWeekYear,
          this.loc.getMinDaysInFirstWeek(),
          this.loc.getStartOfWeek()
        )
      : NaN;
  }

  /**
   * Returns the resolved Intl options for this DateTime.
   * This is useful in understanding the behavior of formatting methods
   * @param {Object} opts - the same options as toLocaleString
   * @return {Object}
   */
  resolvedLocaleOptions(opts = {}) {
    const { locale, numberingSystem, calendar } = Formatter.create(
      this.loc.clone(opts),
      opts
    ).resolvedOptions(this);
    return { locale, numberingSystem, outputCalendar: calendar };
  }

  // TRANSFORM

  /**
   * "Set" the DateTime's zone to UTC. Returns a newly-constructed DateTime.
   *
   * Equivalent to {@link DateTime#setZone}('utc')
   * @param {number} [offset=0] - optionally, an offset from UTC in minutes
   * @param {Object} [opts={}] - options to pass to `setZone()`
   * @return {DateTime}
   */
  toUTC(offset = 0, opts = {}) {
    return this.setZone(FixedOffsetZone.instance(offset), opts);
  }

  /**
   * "Set" the DateTime's zone to the host's local zone. Returns a newly-constructed DateTime.
   *
   * Equivalent to `setZone('local')`
   * @return {DateTime}
   */
  toLocal() {
    return this.setZone(Settings.defaultZone);
  }

  /**
   * "Set" the DateTime's zone to specified zone. Returns a newly-constructed DateTime.
   *
   * By default, the setter keeps the underlying time the same (as in, the same timestamp), but the new instance will report different local times and consider DSTs when making computations, as with {@link DateTime#plus}. You may wish to use {@link DateTime#toLocal} and {@link DateTime#toUTC} which provide simple convenience wrappers for commonly used zones.
   * @param {string|Zone} [zone='local'] - a zone identifier. As a string, that can be any IANA zone supported by the host environment, or a fixed-offset name of the form 'UTC+3', or the strings 'local' or 'utc'. You may also supply an instance of a {@link DateTime#Zone} class.
   * @param {Object} opts - options
   * @param {boolean} [opts.keepLocalTime=false] - If true, adjust the underlying time so that the local time stays the same, but in the target zone. You should rarely need this.
   * @return {DateTime}
   */
  setZone(zone, { keepLocalTime = false, keepCalendarTime = false } = {}) {
    zone = normalizeZone(zone, Settings.defaultZone);
    if (zone.equals(this.zone)) {
      return this;
    } else if (!zone.isValid) {
      return DateTime.invalid(unsupportedZone(zone));
    } else {
      let newTS = this.ts;
      if (keepLocalTime || keepCalendarTime) {
        const offsetGuess = zone.offset(this.ts);
        const asObj = this.toObject();
        [newTS] = objToTS(asObj, offsetGuess, zone);
      }
      return clone(this, { ts: newTS, zone });
    }
  }

  /**
   * "Set" the locale, numberingSystem, or outputCalendar. Returns a newly-constructed DateTime.
   * @param {Object} properties - the properties to set
   * @example DateTime.local(2017, 5, 25).reconfigure({ locale: 'en-GB' })
   * @return {DateTime}
   */
  reconfigure({ locale, numberingSystem, outputCalendar } = {}) {
    const loc = this.loc.clone({ locale, numberingSystem, outputCalendar });
    return clone(this, { loc });
  }

  /**
   * "Set" the locale. Returns a newly-constructed DateTime.
   * Just a convenient alias for reconfigure({ locale })
   * @example DateTime.local(2017, 5, 25).setLocale('en-GB')
   * @return {DateTime}
   */
  setLocale(locale) {
    return this.reconfigure({ locale });
  }

  /**
   * "Set" the values of specified units. Returns a newly-constructed DateTime.
   * You can only set units with this method; for "setting" metadata, see {@link DateTime#reconfigure} and {@link DateTime#setZone}.
   *
   * This method also supports setting locale-based week units, i.e. `localWeekday`, `localWeekNumber` and `localWeekYear`.
   * They cannot be mixed with ISO-week units like `weekday`.
   * @param {Object} values - a mapping of units to numbers
   * @example dt.set({ year: 2017 })
   * @example dt.set({ hour: 8, minute: 30 })
   * @example dt.set({ weekday: 5 })
   * @example dt.set({ year: 2005, ordinal: 234 })
   * @return {DateTime}
   */
  set(values) {
    if (!this.isValid) return this;

    const normalized = normalizeObject(values, normalizeUnitWithLocalWeeks);
    const { minDaysInFirstWeek, startOfWeek } = usesLocalWeekValues(normalized, this.loc);

    const settingWeekStuff =
        !isUndefined(normalized.weekYear) ||
        !isUndefined(normalized.weekNumber) ||
        !isUndefined(normalized.weekday),
      containsOrdinal = !isUndefined(normalized.ordinal),
      containsGregorYear = !isUndefined(normalized.year),
      containsGregorMD = !isUndefined(normalized.month) || !isUndefined(normalized.day),
      containsGregor = containsGregorYear || containsGregorMD,
      definiteWeekDef = normalized.weekYear || normalized.weekNumber;

    if ((containsGregor || containsOrdinal) && definiteWeekDef) {
      throw new ConflictingSpecificationError(
        "Can't mix weekYear/weekNumber units with year/month/day or ordinals"
      );
    }

    if (containsGregorMD && containsOrdinal) {
      throw new ConflictingSpecificationError("Can't mix ordinal dates with month/day");
    }

    let mixed;
    if (settingWeekStuff) {
      mixed = weekToGregorian(
        { ...gregorianToWeek(this.c, minDaysInFirstWeek, startOfWeek), ...normalized },
        minDaysInFirstWeek,
        startOfWeek
      );
    } else if (!isUndefined(normalized.ordinal)) {
      mixed = ordinalToGregorian({ ...gregorianToOrdinal(this.c), ...normalized });
    } else {
      mixed = { ...this.toObject(), ...normalized };

      // if we didn't set the day but we ended up on an overflow date,
      // use the last day of the right month
      if (isUndefined(normalized.day)) {
        mixed.day = Math.min(daysInMonth(mixed.year, mixed.month), mixed.day);
      }
    }

    const [ts, o] = objToTS(mixed, this.o, this.zone);
    return clone(this, { ts, o });
  }

  /**
   * Add a period of time to this DateTime and return the resulting DateTime
   *
   * Adding hours, minutes, seconds, or milliseconds increases the timestamp by the right number of milliseconds. Adding days, months, or years shifts the calendar, accounting for DSTs and leap years along the way. Thus, `dt.plus({ hours: 24 })` may result in a different time than `dt.plus({ days: 1 })` if there's a DST shift in between.
   * @param {Duration|Object|number} duration - The amount to add. Either a Luxon Duration, a number of milliseconds, the object argument to Duration.fromObject()
   * @example DateTime.now().plus(123) //~> in 123 milliseconds
   * @example DateTime.now().plus({ minutes: 15 }) //~> in 15 minutes
   * @example DateTime.now().plus({ days: 1 }) //~> this time tomorrow
   * @example DateTime.now().plus({ days: -1 }) //~> this time yesterday
   * @example DateTime.now().plus({ hours: 3, minutes: 13 }) //~> in 3 hr, 13 min
   * @example DateTime.now().plus(Duration.fromObject({ hours: 3, minutes: 13 })) //~> in 3 hr, 13 min
   * @return {DateTime}
   */
  plus(duration) {
    if (!this.isValid) return this;
    const dur = Duration.fromDurationLike(duration);
    return clone(this, adjustTime(this, dur));
  }

  /**
   * Subtract a period of time to this DateTime and return the resulting DateTime
   * See {@link DateTime#plus}
   * @param {Duration|Object|number} duration - The amount to subtract. Either a Luxon Duration, a number of milliseconds, the object argument to Duration.fromObject()
   @return {DateTime}
   */
  minus(duration) {
    if (!this.isValid) return this;
    const dur = Duration.fromDurationLike(duration).negate();
    return clone(this, adjustTime(this, dur));
  }

  /**
   * "Set" this DateTime to the beginning of a unit of time.
   * @param {string} unit - The unit to go to the beginning of. Can be 'year', 'quarter', 'month', 'week', 'day', 'hour', 'minute', 'second', or 'millisecond'.
   * @param {Object} opts - options
   * @param {boolean} [opts.useLocaleWeeks=false] - If true, use weeks based on the locale, i.e. use the locale-dependent start of the week
   * @example DateTime.local(2014, 3, 3).startOf('month').toISODate(); //=> '2014-03-01'
   * @example DateTime.local(2014, 3, 3).startOf('year').toISODate(); //=> '2014-01-01'
   * @example DateTime.local(2014, 3, 3).startOf('week').toISODate(); //=> '2014-03-03', weeks always start on Mondays
   * @example DateTime.local(2014, 3, 3, 5, 30).startOf('day').toISOTime(); //=> '00:00.000-05:00'
   * @example DateTime.local(2014, 3, 3, 5, 30).startOf('hour').toISOTime(); //=> '05:00:00.000-05:00'
   * @return {DateTime}
   */
  startOf(unit, { useLocaleWeeks = false } = {}) {
    if (!this.isValid) return this;

    const o = {},
      normalizedUnit = Duration.normalizeUnit(unit);
    switch (normalizedUnit) {
      case "years":
        o.month = 1;
      // falls through
      case "quarters":
      case "months":
        o.day = 1;
      // falls through
      case "weeks":
      case "days":
        o.hour = 0;
      // falls through
      case "hours":
        o.minute = 0;
      // falls through
      case "minutes":
        o.second = 0;
      // falls through
      case "seconds":
        o.millisecond = 0;
        break;
      case "milliseconds":
        break;
      // no default, invalid units throw in normalizeUnit()
    }

    if (normalizedUnit === "weeks") {
      if (useLocaleWeeks) {
        const startOfWeek = this.loc.getStartOfWeek();
        const { weekday } = this;
        if (weekday < startOfWeek) {
          o.weekNumber = this.weekNumber - 1;
        }
        o.weekday = startOfWeek;
      } else {
        o.weekday = 1;
      }
    }

    if (normalizedUnit === "quarters") {
      const q = Math.ceil(this.month / 3);
      o.month = (q - 1) * 3 + 1;
    }

    return this.set(o);
  }

  /**
   * "Set" this DateTime to the end (meaning the last millisecond) of a unit of time
   * @param {string} unit - The unit to go to the end of. Can be 'year', 'quarter', 'month', 'week', 'day', 'hour', 'minute', 'second', or 'millisecond'.
   * @param {Object} opts - options
   * @param {boolean} [opts.useLocaleWeeks=false] - If true, use weeks based on the locale, i.e. use the locale-dependent start of the week
   * @example DateTime.local(2014, 3, 3).endOf('month').toISO(); //=> '2014-03-31T23:59:59.999-05:00'
   * @example DateTime.local(2014, 3, 3).endOf('year').toISO(); //=> '2014-12-31T23:59:59.999-05:00'
   * @example DateTime.local(2014, 3, 3).endOf('week').toISO(); // => '2014-03-09T23:59:59.999-05:00', weeks start on Mondays
   * @example DateTime.local(2014, 3, 3, 5, 30).endOf('day').toISO(); //=> '2014-03-03T23:59:59.999-05:00'
   * @example DateTime.local(2014, 3, 3, 5, 30).endOf('hour').toISO(); //=> '2014-03-03T05:59:59.999-05:00'
   * @return {DateTime}
   */
  endOf(unit, opts) {
    return this.isValid
      ? this.plus({ [unit]: 1 })
          .startOf(unit, opts)
          .minus(1)
      : this;
  }

  // OUTPUT

  /**
   * Returns a string representation of this DateTime formatted according to the specified format string.
   * **You may not want this.** See {@link DateTime#toLocaleString} for a more flexible formatting tool. For a table of tokens and their interpretations, see [here](https://moment.github.io/luxon/#/formatting?id=table-of-tokens).
   * Defaults to en-US if no locale has been specified, regardless of the system's locale.
   * @param {string} fmt - the format string
   * @param {Object} opts - opts to override the configuration options on this DateTime
   * @example DateTime.now().toFormat('yyyy LLL dd') //=> '2017 Apr 22'
   * @example DateTime.now().setLocale('fr').toFormat('yyyy LLL dd') //=> '2017 avr. 22'
   * @example DateTime.now().toFormat('yyyy LLL dd', { locale: "fr" }) //=> '2017 avr. 22'
   * @example DateTime.now().toFormat("HH 'hours and' mm 'minutes'") //=> '20 hours and 55 minutes'
   * @return {string}
   */
  toFormat(fmt, opts = {}) {
    return this.isValid
      ? Formatter.create(this.loc.redefaultToEN(opts)).formatDateTimeFromString(this, fmt)
      : INVALID;
  }

  /**
   * Returns a localized string representing this date. Accepts the same options as the Intl.DateTimeFormat constructor and any presets defined by Luxon, such as `DateTime.DATE_FULL` or `DateTime.TIME_SIMPLE`.
   * The exact behavior of this method is browser-specific, but in general it will return an appropriate representation
   * of the DateTime in the assigned locale.
   * Defaults to the system's locale if no locale has been specified
   * @see https://developer.mozilla.org/en-US/docs/Web/JavaScript/Reference/Global_Objects/DateTimeFormat
   * @param formatOpts {Object} - Intl.DateTimeFormat constructor options and configuration options
   * @param {Object} opts - opts to override the configuration options on this DateTime
   * @example DateTime.now().toLocaleString(); //=> 4/20/2017
   * @example DateTime.now().setLocale('en-gb').toLocaleString(); //=> '20/04/2017'
   * @example DateTime.now().toLocaleString(DateTime.DATE_FULL); //=> 'April 20, 2017'
   * @example DateTime.now().toLocaleString(DateTime.DATE_FULL, { locale: 'fr' }); //=> '28 août 2022'
   * @example DateTime.now().toLocaleString(DateTime.TIME_SIMPLE); //=> '11:32 AM'
   * @example DateTime.now().toLocaleString(DateTime.DATETIME_SHORT); //=> '4/20/2017, 11:32 AM'
   * @example DateTime.now().toLocaleString({ weekday: 'long', month: 'long', day: '2-digit' }); //=> 'Thursday, April 20'
   * @example DateTime.now().toLocaleString({ weekday: 'short', month: 'short', day: '2-digit', hour: '2-digit', minute: '2-digit' }); //=> 'Thu, Apr 20, 11:27 AM'
   * @example DateTime.now().toLocaleString({ hour: '2-digit', minute: '2-digit', hourCycle: 'h23' }); //=> '11:32'
   * @return {string}
   */
  toLocaleString(formatOpts = Formats.DATE_SHORT, opts = {}) {
    return this.isValid
      ? Formatter.create(this.loc.clone(opts), formatOpts).formatDateTime(this)
      : INVALID;
  }

  /**
   * Returns an array of format "parts", meaning individual tokens along with metadata. This is allows callers to post-process individual sections of the formatted output.
   * Defaults to the system's locale if no locale has been specified
   * @see https://developer.mozilla.org/en-US/docs/Web/JavaScript/Reference/Global_Objects/DateTimeFormat/formatToParts
   * @param opts {Object} - Intl.DateTimeFormat constructor options, same as `toLocaleString`.
   * @example DateTime.now().toLocaleParts(); //=> [
   *                                   //=>   { type: 'day', value: '25' },
   *                                   //=>   { type: 'literal', value: '/' },
   *                                   //=>   { type: 'month', value: '05' },
   *                                   //=>   { type: 'literal', value: '/' },
   *                                   //=>   { type: 'year', value: '1982' }
   *                                   //=> ]
   */
  toLocaleParts(opts = {}) {
    return this.isValid
      ? Formatter.create(this.loc.clone(opts), opts).formatDateTimeParts(this)
      : [];
  }

  /**
   * Returns an ISO 8601-compliant string representation of this DateTime
   * @param {Object} opts - options
   * @param {boolean} [opts.suppressMilliseconds=false] - exclude milliseconds from the format if they're 0
   * @param {boolean} [opts.suppressSeconds=false] - exclude seconds from the format if they're 0
   * @param {boolean} [opts.includeOffset=true] - include the offset, such as 'Z' or '-04:00'
   * @param {boolean} [opts.extendedZone=false] - add the time zone format extension
   * @param {string} [opts.format='extended'] - choose between the basic and extended format
   * @example DateTime.utc(1983, 5, 25).toISO() //=> '1982-05-25T00:00:00.000Z'
   * @example DateTime.now().toISO() //=> '2017-04-22T20:47:05.335-04:00'
   * @example DateTime.now().toISO({ includeOffset: false }) //=> '2017-04-22T20:47:05.335'
   * @example DateTime.now().toISO({ format: 'basic' }) //=> '20170422T204705.335-0400'
   * @return {string}
   */
  toISO({
    format = "extended",
    suppressSeconds = false,
    suppressMilliseconds = false,
    includeOffset = true,
    extendedZone = false,
  } = {}) {
    if (!this.isValid) {
      return null;
    }

    const ext = format === "extended";

    let c = toISODate(this, ext);
    c += "T";
    c += toISOTime(this, ext, suppressSeconds, suppressMilliseconds, includeOffset, extendedZone);
    return c;
  }

  /**
   * Returns an ISO 8601-compliant string representation of this DateTime's date component
   * @param {Object} opts - options
   * @param {string} [opts.format='extended'] - choose between the basic and extended format
   * @example DateTime.utc(1982, 5, 25).toISODate() //=> '1982-05-25'
   * @example DateTime.utc(1982, 5, 25).toISODate({ format: 'basic' }) //=> '19820525'
   * @return {string}
   */
  toISODate({ format = "extended" } = {}) {
    if (!this.isValid) {
      return null;
    }

    return toISODate(this, format === "extended");
  }

  /**
   * Returns an ISO 8601-compliant string representation of this DateTime's week date
   * @example DateTime.utc(1982, 5, 25).toISOWeekDate() //=> '1982-W21-2'
   * @return {string}
   */
  toISOWeekDate() {
    return toTechFormat(this, "kkkk-'W'WW-c");
  }

  /**
   * Returns an ISO 8601-compliant string representation of this DateTime's time component
   * @param {Object} opts - options
   * @param {boolean} [opts.suppressMilliseconds=false] - exclude milliseconds from the format if they're 0
   * @param {boolean} [opts.suppressSeconds=false] - exclude seconds from the format if they're 0
   * @param {boolean} [opts.includeOffset=true] - include the offset, such as 'Z' or '-04:00'
   * @param {boolean} [opts.extendedZone=true] - add the time zone format extension
   * @param {boolean} [opts.includePrefix=false] - include the `T` prefix
   * @param {string} [opts.format='extended'] - choose between the basic and extended format
   * @example DateTime.utc().set({ hour: 7, minute: 34 }).toISOTime() //=> '07:34:19.361Z'
   * @example DateTime.utc().set({ hour: 7, minute: 34, seconds: 0, milliseconds: 0 }).toISOTime({ suppressSeconds: true }) //=> '07:34Z'
   * @example DateTime.utc().set({ hour: 7, minute: 34 }).toISOTime({ format: 'basic' }) //=> '073419.361Z'
   * @example DateTime.utc().set({ hour: 7, minute: 34 }).toISOTime({ includePrefix: true }) //=> 'T07:34:19.361Z'
   * @return {string}
   */
  toISOTime({
    suppressMilliseconds = false,
    suppressSeconds = false,
    includeOffset = true,
    includePrefix = false,
    extendedZone = false,
    format = "extended",
  } = {}) {
    if (!this.isValid) {
      return null;
    }

    let c = includePrefix ? "T" : "";
    return (
      c +
      toISOTime(
        this,
        format === "extended",
        suppressSeconds,
        suppressMilliseconds,
        includeOffset,
        extendedZone
      )
    );
  }

  /**
   * Returns an RFC 2822-compatible string representation of this DateTime
   * @example DateTime.utc(2014, 7, 13).toRFC2822() //=> 'Sun, 13 Jul 2014 00:00:00 +0000'
   * @example DateTime.local(2014, 7, 13).toRFC2822() //=> 'Sun, 13 Jul 2014 00:00:00 -0400'
   * @return {string}
   */
  toRFC2822() {
    return toTechFormat(this, "EEE, dd LLL yyyy HH:mm:ss ZZZ", false);
  }

  /**
   * Returns a string representation of this DateTime appropriate for use in HTTP headers. The output is always expressed in GMT.
   * Specifically, the string conforms to RFC 1123.
   * @see https://www.w3.org/Protocols/rfc2616/rfc2616-sec3.html#sec3.3.1
   * @example DateTime.utc(2014, 7, 13).toHTTP() //=> 'Sun, 13 Jul 2014 00:00:00 GMT'
   * @example DateTime.utc(2014, 7, 13, 19).toHTTP() //=> 'Sun, 13 Jul 2014 19:00:00 GMT'
   * @return {string}
   */
  toHTTP() {
    return toTechFormat(this.toUTC(), "EEE, dd LLL yyyy HH:mm:ss 'GMT'");
  }

  /**
   * Returns a string representation of this DateTime appropriate for use in SQL Date
   * @example DateTime.utc(2014, 7, 13).toSQLDate() //=> '2014-07-13'
   * @return {string}
   */
  toSQLDate() {
    if (!this.isValid) {
      return null;
    }
    return toISODate(this, true);
  }

  /**
   * Returns a string representation of this DateTime appropriate for use in SQL Time
   * @param {Object} opts - options
   * @param {boolean} [opts.includeZone=false] - include the zone, such as 'America/New_York'. Overrides includeOffset.
   * @param {boolean} [opts.includeOffset=true] - include the offset, such as 'Z' or '-04:00'
   * @param {boolean} [opts.includeOffsetSpace=true] - include the space between the time and the offset, such as '05:15:16.345 -04:00'
   * @example DateTime.utc().toSQL() //=> '05:15:16.345'
   * @example DateTime.now().toSQL() //=> '05:15:16.345 -04:00'
   * @example DateTime.now().toSQL({ includeOffset: false }) //=> '05:15:16.345'
   * @example DateTime.now().toSQL({ includeZone: false }) //=> '05:15:16.345 America/New_York'
   * @return {string}
   */
  toSQLTime({ includeOffset = true, includeZone = false, includeOffsetSpace = true } = {}) {
    let fmt = "HH:mm:ss.SSS";

    if (includeZone || includeOffset) {
      if (includeOffsetSpace) {
        fmt += " ";
      }
      if (includeZone) {
        fmt += "z";
      } else if (includeOffset) {
        fmt += "ZZ";
      }
    }

    return toTechFormat(this, fmt, true);
  }

  /**
   * Returns a string representation of this DateTime appropriate for use in SQL DateTime
   * @param {Object} opts - options
   * @param {boolean} [opts.includeZone=false] - include the zone, such as 'America/New_York'. Overrides includeOffset.
   * @param {boolean} [opts.includeOffset=true] - include the offset, such as 'Z' or '-04:00'
   * @param {boolean} [opts.includeOffsetSpace=true] - include the space between the time and the offset, such as '05:15:16.345 -04:00'
   * @example DateTime.utc(2014, 7, 13).toSQL() //=> '2014-07-13 00:00:00.000 Z'
   * @example DateTime.local(2014, 7, 13).toSQL() //=> '2014-07-13 00:00:00.000 -04:00'
   * @example DateTime.local(2014, 7, 13).toSQL({ includeOffset: false }) //=> '2014-07-13 00:00:00.000'
   * @example DateTime.local(2014, 7, 13).toSQL({ includeZone: true }) //=> '2014-07-13 00:00:00.000 America/New_York'
   * @return {string}
   */
  toSQL(opts = {}) {
    if (!this.isValid) {
      return null;
    }

    return `${this.toSQLDate()} ${this.toSQLTime(opts)}`;
  }

  /**
   * Returns a string representation of this DateTime appropriate for debugging
   * @return {string}
   */
  toString() {
    return this.isValid ? this.toISO() : INVALID;
  }

  /**
   * Returns a string representation of this DateTime appropriate for the REPL.
   * @return {string}
   */
  [Symbol.for("nodejs.util.inspect.custom")]() {
    if (this.isValid) {
      return `DateTime { ts: ${this.toISO()}, zone: ${this.zone.name}, locale: ${this.locale} }`;
    } else {
      return `DateTime { Invalid, reason: ${this.invalidReason} }`;
    }
  }

  /**
   * Returns the epoch milliseconds of this DateTime. Alias of {@link DateTime#toMillis}
   * @return {number}
   */
  valueOf() {
    return this.toMillis();
  }

  /**
   * Returns the epoch milliseconds of this DateTime.
   * @return {number}
   */
  toMillis() {
    return this.isValid ? this.ts : NaN;
  }

  /**
   * Returns the epoch seconds of this DateTime.
   * @return {number}
   */
  toSeconds() {
    return this.isValid ? this.ts / 1000 : NaN;
  }

  /**
   * Returns the epoch seconds (as a whole number) of this DateTime.
   * @return {number}
   */
  toUnixInteger() {
    return this.isValid ? Math.floor(this.ts / 1000) : NaN;
  }

  /**
   * Returns an ISO 8601 representation of this DateTime appropriate for use in JSON.
   * @return {string}
   */
  toJSON() {
    return this.toISO();
  }

  /**
   * Returns a BSON serializable equivalent to this DateTime.
   * @return {Date}
   */
  toBSON() {
    return this.toJSDate();
  }

  /**
   * Returns a JavaScript object with this DateTime's year, month, day, and so on.
   * @param opts - options for generating the object
   * @param {boolean} [opts.includeConfig=false] - include configuration attributes in the output
   * @example DateTime.now().toObject() //=> { year: 2017, month: 4, day: 22, hour: 20, minute: 49, second: 42, millisecond: 268 }
   * @return {Object}
   */
  toObject(opts = {}) {
    if (!this.isValid) return {};

    const base = { ...this.c };

    if (opts.includeConfig) {
      base.outputCalendar = this.outputCalendar;
      base.numberingSystem = this.loc.numberingSystem;
      base.locale = this.loc.locale;
    }
    return base;
  }

  /**
   * Returns a JavaScript Date equivalent to this DateTime.
   * @return {Date}
   */
  toJSDate() {
    return new Date(this.isValid ? this.ts : NaN);
  }

  // COMPARE

  /**
   * Return the difference between two DateTimes as a Duration.
   * @param {DateTime} otherDateTime - the DateTime to compare this one to
   * @param {string|string[]} [unit=['milliseconds']] - the unit or array of units (such as 'hours' or 'days') to include in the duration.
   * @param {Object} opts - options that affect the creation of the Duration
   * @param {string} [opts.conversionAccuracy='casual'] - the conversion system to use
   * @example
   * var i1 = DateTime.fromISO('1982-05-25T09:45'),
   *     i2 = DateTime.fromISO('1983-10-14T10:30');
   * i2.diff(i1).toObject() //=> { milliseconds: 43807500000 }
   * i2.diff(i1, 'hours').toObject() //=> { hours: 12168.75 }
   * i2.diff(i1, ['months', 'days']).toObject() //=> { months: 16, days: 19.03125 }
   * i2.diff(i1, ['months', 'days', 'hours']).toObject() //=> { months: 16, days: 19, hours: 0.75 }
   * @return {Duration}
   */
  diff(otherDateTime, unit = "milliseconds", opts = {}) {
    if (!this.isValid || !otherDateTime.isValid) {
      return Duration.invalid("created by diffing an invalid DateTime");
    }

    const durOpts = { locale: this.locale, numberingSystem: this.numberingSystem, ...opts };

    const units = maybeArray(unit).map(Duration.normalizeUnit),
      otherIsLater = otherDateTime.valueOf() > this.valueOf(),
      earlier = otherIsLater ? this : otherDateTime,
      later = otherIsLater ? otherDateTime : this,
      diffed = diff(earlier, later, units, durOpts);

    return otherIsLater ? diffed.negate() : diffed;
  }

  /**
   * Return the difference between this DateTime and right now.
   * See {@link DateTime#diff}
   * @param {string|string[]} [unit=['milliseconds']] - the unit or units units (such as 'hours' or 'days') to include in the duration
   * @param {Object} opts - options that affect the creation of the Duration
   * @param {string} [opts.conversionAccuracy='casual'] - the conversion system to use
   * @return {Duration}
   */
  diffNow(unit = "milliseconds", opts = {}) {
    return this.diff(DateTime.now(), unit, opts);
  }

  /**
   * Return an Interval spanning between this DateTime and another DateTime
   * @param {DateTime} otherDateTime - the other end point of the Interval
   * @return {Interval}
   */
  until(otherDateTime) {
    return this.isValid ? Interval.fromDateTimes(this, otherDateTime) : this;
  }

  /**
   * Return whether this DateTime is in the same unit of time as another DateTime.
   * Higher-order units must also be identical for this function to return `true`.
   * Note that time zones are **ignored** in this comparison, which compares the **local** calendar time. Use {@link DateTime#setZone} to convert one of the dates if needed.
   * @param {DateTime} otherDateTime - the other DateTime
   * @param {string} unit - the unit of time to check sameness on
   * @param {Object} opts - options
   * @param {boolean} [opts.useLocaleWeeks=false] - If true, use weeks based on the locale, i.e. use the locale-dependent start of the week; only the locale of this DateTime is used
   * @example DateTime.now().hasSame(otherDT, 'day'); //~> true if otherDT is in the same current calendar day
   * @return {boolean}
   */
  hasSame(otherDateTime, unit, opts) {
    if (!this.isValid) return false;

    const inputMs = otherDateTime.valueOf();
    const adjustedToZone = this.setZone(otherDateTime.zone, { keepLocalTime: true });
    return (
      adjustedToZone.startOf(unit, opts) <= inputMs && inputMs <= adjustedToZone.endOf(unit, opts)
    );
  }

  /**
   * Equality check
   * Two DateTimes are equal if and only if they represent the same millisecond, have the same zone and location, and are both valid.
   * To compare just the millisecond values, use `+dt1 === +dt2`.
   * @param {DateTime} other - the other DateTime
   * @return {boolean}
   */
  equals(other) {
    return (
      this.isValid &&
      other.isValid &&
      this.valueOf() === other.valueOf() &&
      this.zone.equals(other.zone) &&
      this.loc.equals(other.loc)
    );
  }

  /**
   * Returns a string representation of a this time relative to now, such as "in two days". Can only internationalize if your
   * platform supports Intl.RelativeTimeFormat. Rounds down by default.
   * @param {Object} options - options that affect the output
   * @param {DateTime} [options.base=DateTime.now()] - the DateTime to use as the basis to which this time is compared. Defaults to now.
   * @param {string} [options.style="long"] - the style of units, must be "long", "short", or "narrow"
   * @param {string|string[]} options.unit - use a specific unit or array of units; if omitted, or an array, the method will pick the best unit. Use an array or one of "years", "quarters", "months", "weeks", "days", "hours", "minutes", or "seconds"
   * @param {boolean} [options.round=true] - whether to round the numbers in the output.
   * @param {number} [options.padding=0] - padding in milliseconds. This allows you to round up the result if it fits inside the threshold. Don't use in combination with {round: false} because the decimal output will include the padding.
   * @param {string} options.locale - override the locale of this DateTime
   * @param {string} options.numberingSystem - override the numberingSystem of this DateTime. The Intl system may choose not to honor this
   * @example DateTime.now().plus({ days: 1 }).toRelative() //=> "in 1 day"
   * @example DateTime.now().setLocale("es").toRelative({ days: 1 }) //=> "dentro de 1 día"
   * @example DateTime.now().plus({ days: 1 }).toRelative({ locale: "fr" }) //=> "dans 23 heures"
   * @example DateTime.now().minus({ days: 2 }).toRelative() //=> "2 days ago"
   * @example DateTime.now().minus({ days: 2 }).toRelative({ unit: "hours" }) //=> "48 hours ago"
   * @example DateTime.now().minus({ hours: 36 }).toRelative({ round: false }) //=> "1.5 days ago"
   */
  toRelative(options = {}) {
    if (!this.isValid) return null;
    const base = options.base || DateTime.fromObject({}, { zone: this.zone }),
      padding = options.padding ? (this < base ? -options.padding : options.padding) : 0;
    let units = ["years", "months", "days", "hours", "minutes", "seconds"];
    let unit = options.unit;
    if (Array.isArray(options.unit)) {
      units = options.unit;
      unit = undefined;
    }
    return diffRelative(base, this.plus(padding), {
      ...options,
      numeric: "always",
      units,
      unit,
    });
  }

  /**
   * Returns a string representation of this date relative to today, such as "yesterday" or "next month".
   * Only internationalizes on platforms that supports Intl.RelativeTimeFormat.
   * @param {Object} options - options that affect the output
   * @param {DateTime} [options.base=DateTime.now()] - the DateTime to use as the basis to which this time is compared. Defaults to now.
   * @param {string} options.locale - override the locale of this DateTime
   * @param {string} options.unit - use a specific unit; if omitted, the method will pick the unit. Use one of "years", "quarters", "months", "weeks", or "days"
   * @param {string} options.numberingSystem - override the numberingSystem of this DateTime. The Intl system may choose not to honor this
   * @example DateTime.now().plus({ days: 1 }).toRelativeCalendar() //=> "tomorrow"
   * @example DateTime.now().setLocale("es").plus({ days: 1 }).toRelative() //=> ""mañana"
   * @example DateTime.now().plus({ days: 1 }).toRelativeCalendar({ locale: "fr" }) //=> "demain"
   * @example DateTime.now().minus({ days: 2 }).toRelativeCalendar() //=> "2 days ago"
   */
  toRelativeCalendar(options = {}) {
    if (!this.isValid) return null;

    return diffRelative(options.base || DateTime.fromObject({}, { zone: this.zone }), this, {
      ...options,
      numeric: "auto",
      units: ["years", "months", "days"],
      calendary: true,
    });
  }

  /**
   * Return the min of several date times
   * @param {...DateTime} dateTimes - the DateTimes from which to choose the minimum
   * @return {DateTime} the min DateTime, or undefined if called with no argument
   */
  static min(...dateTimes) {
    if (!dateTimes.every(DateTime.isDateTime)) {
      throw new InvalidArgumentError("min requires all arguments be DateTimes");
    }
    return bestBy(dateTimes, (i) => i.valueOf(), Math.min);
  }

  /**
   * Return the max of several date times
   * @param {...DateTime} dateTimes - the DateTimes from which to choose the maximum
   * @return {DateTime} the max DateTime, or undefined if called with no argument
   */
  static max(...dateTimes) {
    if (!dateTimes.every(DateTime.isDateTime)) {
      throw new InvalidArgumentError("max requires all arguments be DateTimes");
    }
    return bestBy(dateTimes, (i) => i.valueOf(), Math.max);
  }

  // MISC

  /**
   * Explain how a string would be parsed by fromFormat()
   * @param {string} text - the string to parse
   * @param {string} fmt - the format the string is expected to be in (see description)
   * @param {Object} options - options taken by fromFormat()
   * @return {Object}
   */
  static fromFormatExplain(text, fmt, options = {}) {
    const { locale = null, numberingSystem = null } = options,
      localeToUse = Locale.fromOpts({
        locale,
        numberingSystem,
        defaultToEN: true,
      });
    return explainFromTokens(localeToUse, text, fmt);
  }

  /**
   * @deprecated use fromFormatExplain instead
   */
  static fromStringExplain(text, fmt, options = {}) {
    return DateTime.fromFormatExplain(text, fmt, options);
  }

  // FORMAT PRESETS

  /**
   * {@link DateTime#toLocaleString} format like 10/14/1983
   * @type {Object}
   */
  static get DATE_SHORT() {
    return Formats.DATE_SHORT;
  }

  /**
   * {@link DateTime#toLocaleString} format like 'Oct 14, 1983'
   * @type {Object}
   */
  static get DATE_MED() {
    return Formats.DATE_MED;
  }

  /**
   * {@link DateTime#toLocaleString} format like 'Fri, Oct 14, 1983'
   * @type {Object}
   */
  static get DATE_MED_WITH_WEEKDAY() {
    return Formats.DATE_MED_WITH_WEEKDAY;
  }

  /**
   * {@link DateTime#toLocaleString} format like 'October 14, 1983'
   * @type {Object}
   */
  static get DATE_FULL() {
    return Formats.DATE_FULL;
  }

  /**
   * {@link DateTime#toLocaleString} format like 'Tuesday, October 14, 1983'
   * @type {Object}
   */
  static get DATE_HUGE() {
    return Formats.DATE_HUGE;
  }

  /**
   * {@link DateTime#toLocaleString} format like '09:30 AM'. Only 12-hour if the locale is.
   * @type {Object}
   */
  static get TIME_SIMPLE() {
    return Formats.TIME_SIMPLE;
  }

  /**
   * {@link DateTime#toLocaleString} format like '09:30:23 AM'. Only 12-hour if the locale is.
   * @type {Object}
   */
  static get TIME_WITH_SECONDS() {
    return Formats.TIME_WITH_SECONDS;
  }

  /**
   * {@link DateTime#toLocaleString} format like '09:30:23 AM EDT'. Only 12-hour if the locale is.
   * @type {Object}
   */
  static get TIME_WITH_SHORT_OFFSET() {
    return Formats.TIME_WITH_SHORT_OFFSET;
  }

  /**
   * {@link DateTime#toLocaleString} format like '09:30:23 AM Eastern Daylight Time'. Only 12-hour if the locale is.
   * @type {Object}
   */
  static get TIME_WITH_LONG_OFFSET() {
    return Formats.TIME_WITH_LONG_OFFSET;
  }

  /**
   * {@link DateTime#toLocaleString} format like '09:30', always 24-hour.
   * @type {Object}
   */
  static get TIME_24_SIMPLE() {
    return Formats.TIME_24_SIMPLE;
  }

  /**
   * {@link DateTime#toLocaleString} format like '09:30:23', always 24-hour.
   * @type {Object}
   */
  static get TIME_24_WITH_SECONDS() {
    return Formats.TIME_24_WITH_SECONDS;
  }

  /**
   * {@link DateTime#toLocaleString} format like '09:30:23 EDT', always 24-hour.
   * @type {Object}
   */
  static get TIME_24_WITH_SHORT_OFFSET() {
    return Formats.TIME_24_WITH_SHORT_OFFSET;
  }

  /**
   * {@link DateTime#toLocaleString} format like '09:30:23 Eastern Daylight Time', always 24-hour.
   * @type {Object}
   */
  static get TIME_24_WITH_LONG_OFFSET() {
    return Formats.TIME_24_WITH_LONG_OFFSET;
  }

  /**
   * {@link DateTime#toLocaleString} format like '10/14/1983, 9:30 AM'. Only 12-hour if the locale is.
   * @type {Object}
   */
  static get DATETIME_SHORT() {
    return Formats.DATETIME_SHORT;
  }

  /**
   * {@link DateTime#toLocaleString} format like '10/14/1983, 9:30:33 AM'. Only 12-hour if the locale is.
   * @type {Object}
   */
  static get DATETIME_SHORT_WITH_SECONDS() {
    return Formats.DATETIME_SHORT_WITH_SECONDS;
  }

  /**
   * {@link DateTime#toLocaleString} format like 'Oct 14, 1983, 9:30 AM'. Only 12-hour if the locale is.
   * @type {Object}
   */
  static get DATETIME_MED() {
    return Formats.DATETIME_MED;
  }

  /**
   * {@link DateTime#toLocaleString} format like 'Oct 14, 1983, 9:30:33 AM'. Only 12-hour if the locale is.
   * @type {Object}
   */
  static get DATETIME_MED_WITH_SECONDS() {
    return Formats.DATETIME_MED_WITH_SECONDS;
  }

  /**
   * {@link DateTime#toLocaleString} format like 'Fri, 14 Oct 1983, 9:30 AM'. Only 12-hour if the locale is.
   * @type {Object}
   */
  static get DATETIME_MED_WITH_WEEKDAY() {
    return Formats.DATETIME_MED_WITH_WEEKDAY;
  }

  /**
   * {@link DateTime#toLocaleString} format like 'October 14, 1983, 9:30 AM EDT'. Only 12-hour if the locale is.
   * @type {Object}
   */
  static get DATETIME_FULL() {
    return Formats.DATETIME_FULL;
  }

  /**
   * {@link DateTime#toLocaleString} format like 'October 14, 1983, 9:30:33 AM EDT'. Only 12-hour if the locale is.
   * @type {Object}
   */
  static get DATETIME_FULL_WITH_SECONDS() {
    return Formats.DATETIME_FULL_WITH_SECONDS;
  }

  /**
   * {@link DateTime#toLocaleString} format like 'Friday, October 14, 1983, 9:30 AM Eastern Daylight Time'. Only 12-hour if the locale is.
   * @type {Object}
   */
  static get DATETIME_HUGE() {
    return Formats.DATETIME_HUGE;
  }

  /**
   * {@link DateTime#toLocaleString} format like 'Friday, October 14, 1983, 9:30:33 AM Eastern Daylight Time'. Only 12-hour if the locale is.
   * @type {Object}
   */
  static get DATETIME_HUGE_WITH_SECONDS() {
    return Formats.DATETIME_HUGE_WITH_SECONDS;
  }
}

/**
 * @private
 */
export function friendlyDateTime(dateTimeish) {
  if (DateTime.isDateTime(dateTimeish)) {
    return dateTimeish;
  } else if (dateTimeish && dateTimeish.valueOf && isNumber(dateTimeish.valueOf())) {
    return DateTime.fromJSDate(dateTimeish);
  } else if (dateTimeish && typeof dateTimeish === "object") {
    return DateTime.fromObject(dateTimeish);
  } else {
    throw new InvalidArgumentError(
      `Unknown datetime argument: ${dateTimeish}, of type ${typeof dateTimeish}`
    );
  }
}<|MERGE_RESOLUTION|>--- conflicted
+++ resolved
@@ -403,18 +403,12 @@
 // but doesn't do any validation, makes a bunch of assumptions about what units
 // are present, and so on.
 function quickDT(obj, opts) {
-<<<<<<< HEAD
   const zone = normalizeZone(opts.zone, Settings.defaultZone);
   if (!zone.isValid) {
     return DateTime.invalid(unsupportedZone(zone));
   }
 
-  const loc = Locale.fromObject(opts),
-    tsNow = Settings.now();
-=======
-  const zone = normalizeZone(opts.zone, Settings.defaultZone),
-    loc = Locale.fromObject(opts);
->>>>>>> c5bd5fd5
+  const loc = Locale.fromObject(opts);
 
   let ts, o;
 
